--- conflicted
+++ resolved
@@ -268,10 +268,7 @@
 		239CAB181B5EBB2E0051DC06 /* Project object */ = {
 			isa = PBXProject;
 			attributes = {
-<<<<<<< HEAD
-=======
 				LastSwiftMigration = 0700;
->>>>>>> f00845bf
 				LastSwiftUpdateCheck = 0700;
 				LastUpgradeCheck = 0700;
 				ORGANIZATIONNAME = "Nguyen Vinh";
