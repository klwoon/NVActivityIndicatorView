//
//  NVActivityIndicatorPresenter.swift
//  NVActivityIndicatorViewDemo
//
// The MIT License (MIT)

// Copyright (c) 2016 Vinh Nguyen

// Permission is hereby granted, free of charge, to any person obtaining a copy
// of this software and associated documentation files (the "Software"), to deal
// in the Software without restriction, including without limitation the rights
// to use, copy, modify, merge, publish, distribute, sublicense, and/or sell
// copies of the Software, and to permit persons to whom the Software is
// furnished to do so, subject to the following conditions:

// The above copyright notice and this permission notice shall be included in all
// copies or substantial portions of the Software.

// THE SOFTWARE IS PROVIDED "AS IS", WITHOUT WARRANTY OF ANY KIND, EXPRESS OR
// IMPLIED, INCLUDING BUT NOT LIMITED TO THE WARRANTIES OF MERCHANTABILITY,
// FITNESS FOR A PARTICULAR PURPOSE AND NONINFRINGEMENT. IN NO EVENT SHALL THE
// AUTHORS OR COPYRIGHT HOLDERS BE LIABLE FOR ANY CLAIM, DAMAGES OR OTHER
// LIABILITY, WHETHER IN AN ACTION OF CONTRACT, TORT OR OTHERWISE, ARISING FROM,
// OUT OF OR IN CONNECTION WITH THE SOFTWARE OR THE USE OR OTHER DEALINGS IN THE
// SOFTWARE.
//

import UIKit

/// Class packages information used to display UI blocker.
public final class ActivityData {
    /// Size of activity indicator view.
    let size: CGSize
    
    /// Message displayed under activity indicator view.
    let message: String?
    
    /// Font of message displayed under activity indicator view.
    let messageFont: UIFont
    
    /// Animation type.
    let type: NVActivityIndicatorType
    
    /// Color of activity indicator view.
    let color: UIColor
    
    /// Padding of activity indicator view.
    let padding: CGFloat
    
    /// Display time threshold to actually display UI blocker.
    let displayTimeThreshold: Int
    
    /// Minimum display time of UI blocker.
    let minimumDisplayTime: Int

    /// Background color of UI blocker.
    let blockerColor: UIColor

    /// Center of activity indicator view.
    let center: CGPoint?
    
    /// Background color of the UI blocker
    let backgroundColor: UIColor
    
    /**
     Create information package used to display UI blocker.
     
     Appropriate NVActivityIndicatorView.DEFAULT_* values are used for omitted params.
     
     - parameter size:                 size of activity indicator view.
     - parameter message:              message displayed under activity indicator view.
     - parameter messageFont:          font of message displayed under activity indicator view.
     - parameter type:                 animation type.
     - parameter color:                color of activity indicator view.
     - parameter padding:              padding of activity indicator view.
     - parameter displayTimeThreshold: display time threshold to actually display UI blocker.
     - parameter minimumDisplayTime:   minimum display time of UI blocker.
     
     - returns: The information package used to display UI blocker.
     */
    public init(size: CGSize? = nil,
                message: String? = nil,
                messageFont: UIFont? = nil,
                type: NVActivityIndicatorType? = nil,
                color: UIColor? = nil,
                padding: CGFloat? = nil,
                displayTimeThreshold: Int? = nil,
                minimumDisplayTime: Int? = nil,
<<<<<<< HEAD
                blockerColor: UIColor? = nil,
                center: CGPoint? = nil) {
=======
                backgroundColor: UIColor? = nil) {
>>>>>>> f3c02938
        self.size = size ?? NVActivityIndicatorView.DEFAULT_BLOCKER_SIZE
        self.message = message ?? NVActivityIndicatorView.DEFAULT_BLOCKER_MESSAGE
        self.messageFont = messageFont ?? NVActivityIndicatorView.DEFAULT_BLOCKER_MESSAGE_FONT
        self.type = type ?? NVActivityIndicatorView.DEFAULT_TYPE
        self.color = color ?? NVActivityIndicatorView.DEFAULT_COLOR
        self.padding = padding ?? NVActivityIndicatorView.DEFAULT_PADDING
        self.displayTimeThreshold = displayTimeThreshold ?? NVActivityIndicatorView.DEFAULT_BLOCKER_DISPLAY_TIME_THRESHOLD
        self.minimumDisplayTime = minimumDisplayTime ?? NVActivityIndicatorView.DEFAULT_BLOCKER_MINIMUM_DISPLAY_TIME
<<<<<<< HEAD
        self.blockerColor = blockerColor ?? UIColor(red: 0, green: 0, blue: 0, alpha: 0.5)
        self.center = center
=======
        self.backgroundColor = backgroundColor ?? NVActivityIndicatorView.DEFAULT_BLOCKER_BACKGROUND_COLOR
>>>>>>> f3c02938
    }
}

/// Presenter that displays NVActivityIndicatorView as UI blocker.
public final class NVActivityIndicatorPresenter {
    private var showTimer: Timer?
    private var hideTimer: Timer?
    private var isStopAnimatingCalled = false
    private let restorationIdentifier = "NVActivityIndicatorViewContainer"
    
    
    /// Shared instance of `NVActivityIndicatorPresenter`.
    public static let sharedInstance = NVActivityIndicatorPresenter()
    
    private init() { }
    
    // MARK: - Public interface
    
    /**
     Display UI blocker.
     
     - parameter data: Information package used to display UI blocker.
     */
    public final func startAnimating(_ data: ActivityData) {
        guard showTimer == nil else { return }
        isStopAnimatingCalled = false
        showTimer = scheduledTimer(data.displayTimeThreshold, selector: #selector(showTimerFired(_:)), data: data)
    }
    
    /**
     Remove UI blocker.
     */
    public final func stopAnimating() {
        isStopAnimatingCalled = true
        guard hideTimer == nil else { return }
        hide()
    }
    
    // MARK: - Timer events
    
    @objc private func showTimerFired(_ timer: Timer) {
        guard let activityData = timer.userInfo as? ActivityData else { return }
        show(with: activityData)
    }
    
    @objc private func hideTimerFired(_ timer: Timer) {
        hideTimer?.invalidate()
        hideTimer = nil
        if isStopAnimatingCalled {
            hide()
        }
    }
    
    // MARK: - Helpers
    
    private func show(with activityData: ActivityData) {
        let activityContainer: UIView = UIView(frame: UIScreen.main.bounds)
        
<<<<<<< HEAD
        activityContainer.backgroundColor = activityData.blockerColor
=======
        activityContainer.backgroundColor = activityData.backgroundColor
>>>>>>> f3c02938
        activityContainer.restorationIdentifier = restorationIdentifier
        
        let actualSize = activityData.size
        let activityIndicatorView = NVActivityIndicatorView(
            frame: CGRect(x: 0, y: 0, width: actualSize.width, height: actualSize.height),
            type: activityData.type,
            color: activityData.color,
            padding: activityData.padding)
        
        activityIndicatorView.center = activityData.center ?? activityContainer.center
        activityIndicatorView.startAnimating()
        activityContainer.addSubview(activityIndicatorView)
        
        if let message = activityData.message , !message.isEmpty {
            let label = UILabel()
            
            label.textAlignment = .center
            label.text = message
            label.font = activityData.messageFont
            label.textColor = activityIndicatorView.color
            label.numberOfLines = 0
            label.sizeToFit()
            if label.bounds.size.width > activityContainer.bounds.size.width {
                let maxWidth = activityContainer.bounds.size.width - 16
                
                label.bounds.size = NSString(string: message).boundingRect(with: CGSize(width: maxWidth, height: CGFloat.greatestFiniteMagnitude), options: .usesLineFragmentOrigin, attributes: [NSFontAttributeName: label.font], context: nil).size
            }
            label.center = CGPoint(
                x: activityIndicatorView.center.x,
                y: activityIndicatorView.center.y + actualSize.height + label.bounds.size.height / 2 + 8)
            activityContainer.addSubview(label)
        }
        
        hideTimer = scheduledTimer(activityData.minimumDisplayTime, selector: #selector(hideTimerFired(_:)), data: nil)
        guard let keyWindow = UIApplication.shared.keyWindow else { return }
        keyWindow.addSubview(activityContainer)
    }
    
    private func hide() {
        guard let keyWindow = UIApplication.shared.keyWindow else { return }
        
        for item in keyWindow.subviews
            where item.restorationIdentifier == restorationIdentifier {
                item.removeFromSuperview()
        }
        showTimer?.invalidate()
        showTimer = nil
    }
    
    private func scheduledTimer(_ timeInterval: Int, selector: Selector, data: ActivityData?) -> Timer {
        return Timer.scheduledTimer(timeInterval: Double(timeInterval) / 1000,
                                    target: self,
                                    selector: selector,
                                    userInfo: data,
                                    repeats: false)
    }
}<|MERGE_RESOLUTION|>--- conflicted
+++ resolved
@@ -86,12 +86,8 @@
                 padding: CGFloat? = nil,
                 displayTimeThreshold: Int? = nil,
                 minimumDisplayTime: Int? = nil,
-<<<<<<< HEAD
-                blockerColor: UIColor? = nil,
                 center: CGPoint? = nil) {
-=======
                 backgroundColor: UIColor? = nil) {
->>>>>>> f3c02938
         self.size = size ?? NVActivityIndicatorView.DEFAULT_BLOCKER_SIZE
         self.message = message ?? NVActivityIndicatorView.DEFAULT_BLOCKER_MESSAGE
         self.messageFont = messageFont ?? NVActivityIndicatorView.DEFAULT_BLOCKER_MESSAGE_FONT
@@ -100,12 +96,8 @@
         self.padding = padding ?? NVActivityIndicatorView.DEFAULT_PADDING
         self.displayTimeThreshold = displayTimeThreshold ?? NVActivityIndicatorView.DEFAULT_BLOCKER_DISPLAY_TIME_THRESHOLD
         self.minimumDisplayTime = minimumDisplayTime ?? NVActivityIndicatorView.DEFAULT_BLOCKER_MINIMUM_DISPLAY_TIME
-<<<<<<< HEAD
-        self.blockerColor = blockerColor ?? UIColor(red: 0, green: 0, blue: 0, alpha: 0.5)
         self.center = center
-=======
         self.backgroundColor = backgroundColor ?? NVActivityIndicatorView.DEFAULT_BLOCKER_BACKGROUND_COLOR
->>>>>>> f3c02938
     }
 }
 
@@ -163,12 +155,8 @@
     
     private func show(with activityData: ActivityData) {
         let activityContainer: UIView = UIView(frame: UIScreen.main.bounds)
-        
-<<<<<<< HEAD
-        activityContainer.backgroundColor = activityData.blockerColor
-=======
+
         activityContainer.backgroundColor = activityData.backgroundColor
->>>>>>> f3c02938
         activityContainer.restorationIdentifier = restorationIdentifier
         
         let actualSize = activityData.size
