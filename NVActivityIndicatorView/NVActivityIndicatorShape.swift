//
//  NVActivityIndicatorShape.swift
//  NVActivityIndicatorViewDemo
//
//  Created by Nguyen Vinh on 7/22/15.
//  Copyright (c) 2015 Nguyen Vinh. All rights reserved.
//

import UIKit

enum NVActivityIndicatorShape {
    case Circle
    case CircleSemi
    case Ring
    case RingTwoHalfVertical
    case RingTwoHalfHorizontal
    case RingThirdFour
    case Rectangle
    case Triangle
    case Line
    case Pacman
    
<<<<<<< HEAD
    func createLayerWith(size  size: CGSize, color: UIColor) -> CALayer {
=======
    func createLayerWith(size size: CGSize, color: UIColor) -> CALayer {
>>>>>>> 1f084c81
        let layer: CAShapeLayer = CAShapeLayer()
        var path: UIBezierPath = UIBezierPath()
        let lineWidth: CGFloat = 2
        
        switch self {
        case .Circle:
            path.addArcWithCenter(CGPoint(x: size.width / 2, y: size.height / 2),
                radius: size.width / 2,
                startAngle: 0,
                endAngle: CGFloat(2 * M_PI),
                clockwise: false);
            layer.fillColor = color.CGColor
        case .CircleSemi:
<<<<<<< HEAD
            _ = CGFloat(size.width / 2)
            
=======
>>>>>>> 1f084c81
            path.addArcWithCenter(CGPoint(x: size.width / 2, y: size.height / 2),
                radius: size.width / 2,
                startAngle: CGFloat(-M_PI / 6),
                endAngle: CGFloat(-5 * M_PI / 6),
                clockwise: false)
            path.closePath()
            layer.fillColor = color.CGColor
        case .Ring:
            path.addArcWithCenter(CGPoint(x: size.width / 2, y: size.height / 2),
                radius: size.width / 2,
                startAngle: 0,
                endAngle: CGFloat(2 * M_PI),
                clockwise: false);
            layer.fillColor = nil
            layer.strokeColor = color.CGColor
            layer.lineWidth = lineWidth
        case .RingTwoHalfVertical:
<<<<<<< HEAD
            _ = CGFloat(size.width / 2)
            
=======
>>>>>>> 1f084c81
            path.addArcWithCenter(CGPoint(x: size.width / 2, y: size.height / 2),
                radius:size.width / 2,
                startAngle:CGFloat(-3 * M_PI_4),
                endAngle:CGFloat(-M_PI_4),
                clockwise:true)
            path.moveToPoint(
                CGPoint(x: size.width / 2 - size.width / 2 * CGFloat(cos(M_PI_4)),
                    y: size.height / 2 + size.height / 2 * CGFloat(sin(M_PI_4)))
            )
            path.addArcWithCenter(CGPoint(x: size.width / 2, y: size.height / 2),
                radius:size.width / 2,
                startAngle:CGFloat(-5 * M_PI_4),
                endAngle:CGFloat(-7 * M_PI_4),
                clockwise:false)
            layer.fillColor = nil
            layer.strokeColor = color.CGColor
            layer.lineWidth = lineWidth
        case .RingTwoHalfHorizontal:
<<<<<<< HEAD
            _ = size.width / 2
            
=======
>>>>>>> 1f084c81
            path.addArcWithCenter(CGPoint(x: size.width / 2, y: size.height / 2),
                radius:size.width / 2,
                startAngle:CGFloat(3 * M_PI_4),
                endAngle:CGFloat(5 * M_PI_4),
                clockwise:true)
            path.moveToPoint(
                CGPoint(x: size.width / 2 + size.width / 2 * CGFloat(cos(M_PI_4)),
                    y: size.height / 2 - size.height / 2 * CGFloat(sin(M_PI_4)))
            )
            path.addArcWithCenter(CGPoint(x: size.width / 2, y: size.height / 2),
                radius:size.width / 2,
                startAngle:CGFloat(-M_PI_4),
                endAngle:CGFloat(M_PI_4),
                clockwise:true)
            layer.fillColor = nil
            layer.strokeColor = color.CGColor
            layer.lineWidth = lineWidth
        case .RingThirdFour:
            path.addArcWithCenter(CGPoint(x: size.width / 2, y: size.height / 2),
                radius: size.width / 2,
                startAngle: CGFloat(-3 * M_PI_4),
                endAngle: CGFloat(-M_PI_4),
                clockwise: false)
            layer.fillColor = nil
            layer.strokeColor = color.CGColor
            layer.lineWidth = 2
        case .Rectangle:
            path.moveToPoint(CGPoint(x: 0, y: 0))
            path.addLineToPoint(CGPoint(x: size.width, y: 0))
            path.addLineToPoint(CGPoint(x: size.width, y: size.height))
            path.addLineToPoint(CGPoint(x: 0, y: size.height))
            layer.fillColor = color.CGColor
        case .Triangle:
            let offsetY = size.height / 4
            
            path.moveToPoint(CGPoint(x: 0, y: size.height - offsetY))
            path.addLineToPoint(CGPoint(x: size.width / 2, y: size.height / 2 - offsetY))
            path.addLineToPoint(CGPoint(x: size.width, y: size.height - offsetY))
            path.closePath()
            layer.fillColor = color.CGColor
        case .Line:
            path = UIBezierPath(roundedRect: CGRect(x: 0, y: 0, width: size.width, height: size.height),
                cornerRadius: size.width / 2)
            layer.fillColor = color.CGColor
        case .Pacman:
            path.addArcWithCenter(CGPoint(x: size.width / 2, y: size.height / 2),
                radius: size.width / 4,
                startAngle: 0,
                endAngle: CGFloat(2 * M_PI),
                clockwise: true);
            layer.fillColor = nil
            layer.strokeColor = color.CGColor
            layer.lineWidth = size.width / 2
        }
        
        layer.backgroundColor = nil
        layer.path = path.CGPath
        
        return layer
    }
}<|MERGE_RESOLUTION|>--- conflicted
+++ resolved
@@ -20,11 +20,7 @@
     case Line
     case Pacman
     
-<<<<<<< HEAD
-    func createLayerWith(size  size: CGSize, color: UIColor) -> CALayer {
-=======
     func createLayerWith(size size: CGSize, color: UIColor) -> CALayer {
->>>>>>> 1f084c81
         let layer: CAShapeLayer = CAShapeLayer()
         var path: UIBezierPath = UIBezierPath()
         let lineWidth: CGFloat = 2
@@ -38,11 +34,6 @@
                 clockwise: false);
             layer.fillColor = color.CGColor
         case .CircleSemi:
-<<<<<<< HEAD
-            _ = CGFloat(size.width / 2)
-            
-=======
->>>>>>> 1f084c81
             path.addArcWithCenter(CGPoint(x: size.width / 2, y: size.height / 2),
                 radius: size.width / 2,
                 startAngle: CGFloat(-M_PI / 6),
@@ -60,11 +51,6 @@
             layer.strokeColor = color.CGColor
             layer.lineWidth = lineWidth
         case .RingTwoHalfVertical:
-<<<<<<< HEAD
-            _ = CGFloat(size.width / 2)
-            
-=======
->>>>>>> 1f084c81
             path.addArcWithCenter(CGPoint(x: size.width / 2, y: size.height / 2),
                 radius:size.width / 2,
                 startAngle:CGFloat(-3 * M_PI_4),
@@ -83,11 +69,6 @@
             layer.strokeColor = color.CGColor
             layer.lineWidth = lineWidth
         case .RingTwoHalfHorizontal:
-<<<<<<< HEAD
-            _ = size.width / 2
-            
-=======
->>>>>>> 1f084c81
             path.addArcWithCenter(CGPoint(x: size.width / 2, y: size.height / 2),
                 radius:size.width / 2,
                 startAngle:CGFloat(3 * M_PI_4),
