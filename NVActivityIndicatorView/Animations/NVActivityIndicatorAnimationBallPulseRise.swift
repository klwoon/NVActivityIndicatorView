--- conflicted
+++ resolved
@@ -39,11 +39,7 @@
         }
     }
     
-<<<<<<< HEAD
-    func oddAnimation(duration  duration: CFTimeInterval, deltaY: CGFloat, timingFunction: CAMediaTimingFunction) -> CAAnimation {
-=======
     func oddAnimation(duration duration: CFTimeInterval, deltaY: CGFloat, timingFunction: CAMediaTimingFunction) -> CAAnimation {
->>>>>>> 1f084c81
         // Scale animation
         let scaleAnimation = CAKeyframeAnimation(keyPath: "transform.scale")
         
