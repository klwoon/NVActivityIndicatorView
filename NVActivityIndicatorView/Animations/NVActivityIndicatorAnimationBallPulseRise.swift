//
//  NVActivityIndicatorAnimationBallPulseRise.swift
//  NVActivityIndicatorViewDemo
//
//  Created by Nguyen Vinh on 7/24/15.
//  Copyright (c) 2015 Nguyen Vinh. All rights reserved.
//

import UIKit

class NVActivityIndicatorAnimationBallPulseRise: NVActivityIndicatorAnimationDelegate {
    
    func setUpAnimationInLayer(layer: CALayer, size: CGSize, color: UIColor) {
        let circleSpacing: CGFloat = 2
        let circleSize = (size.width - 4 * circleSpacing) / 5
        let x = (layer.bounds.size.width - size.width) / 2
        let y = (layer.bounds.size.height - circleSize) / 2
        let deltaY = size.height / 2
        let duration: CFTimeInterval = 1
        let timingFunction = CAMediaTimingFunction(controlPoints: 0.15, 0.46, 0.9, 0.6)
        let oddAnimation = self.oddAnimation(duration: duration, deltaY: deltaY, timingFunction: timingFunction)
        let evenAnimation = self.evenAnimation(duration: duration, deltaY: deltaY, timingFunction: timingFunction)
        
        // Draw circles
        for var i = 0; i < 5; i++ {
            let circle = NVActivityIndicatorShape.Circle.createLayerWith(size: CGSize(width: circleSize, height: circleSize), color: color)
            let frame = CGRect(x: x + circleSize * CGFloat(i) + circleSpacing * CGFloat(i),
                y: y,
                width: circleSize,
                height: circleSize)
            
            circle.frame = frame
            if i % 2 == 0 {
                circle.addAnimation(evenAnimation, forKey: "animation")
            } else {
                circle.addAnimation(oddAnimation, forKey: "animation")
            }
            layer.addSublayer(circle)
        }
    }
    
    func oddAnimation(duration duration: CFTimeInterval, deltaY: CGFloat, timingFunction: CAMediaTimingFunction) -> CAAnimation {
        // Scale animation
        let scaleAnimation = CAKeyframeAnimation(keyPath: "transform.scale")
        
        scaleAnimation.keyTimes = [0, 0.5, 1]
        scaleAnimation.timingFunctions = [timingFunction, timingFunction]
        scaleAnimation.values = [0.4, 1.1, 0.75]
        scaleAnimation.duration = duration
        
        // Translate animation
        let translateAnimation = CAKeyframeAnimation(keyPath: "transform.translation.y")
        
        translateAnimation.keyTimes = [0, 0.25, 0.75, 1]
        translateAnimation.timingFunctions = [timingFunction, timingFunction, timingFunction]
        translateAnimation.values = [0, deltaY, -deltaY, 0]
        translateAnimation.duration = duration
        
        let animation = CAAnimationGroup()
        
        animation.animations = [scaleAnimation, translateAnimation]
        animation.duration = duration
        animation.repeatCount = HUGE
        animation.removedOnCompletion = false
        
        return animation
    }
    
<<<<<<< HEAD
    func evenAnimation(duration duration: CFTimeInterval, deltaY: CGFloat, timingFunction: CAMediaTimingFunction) -> CAAnimation {
=======
    func evenAnimation(duration  duration: CFTimeInterval, deltaY: CGFloat, timingFunction: CAMediaTimingFunction) -> CAAnimation {
>>>>>>> f00845bf
        // Scale animation
        let scaleAnimation = CAKeyframeAnimation(keyPath: "transform.scale")
        
        scaleAnimation.keyTimes = [0, 0.5, 1]
        scaleAnimation.timingFunctions = [timingFunction, timingFunction]
        scaleAnimation.values = [1.1, 0.4, 1]
        scaleAnimation.duration = duration
        
        // Translate animation
        let translateAnimation = CAKeyframeAnimation(keyPath: "transform.translation.y")
        
        translateAnimation.keyTimes = [0, 0.25, 0.75, 1]
        translateAnimation.timingFunctions = [timingFunction, timingFunction, timingFunction]
        translateAnimation.values = [0, -deltaY, deltaY, 0]
        translateAnimation.duration = duration
        
        let animation = CAAnimationGroup()
        
        animation.animations = [scaleAnimation, translateAnimation]
        animation.duration = duration
        animation.repeatCount = HUGE
        animation.removedOnCompletion = false
        
        return animation
    }
}<|MERGE_RESOLUTION|>--- conflicted
+++ resolved
@@ -66,11 +66,7 @@
         return animation
     }
     
-<<<<<<< HEAD
-    func evenAnimation(duration duration: CFTimeInterval, deltaY: CGFloat, timingFunction: CAMediaTimingFunction) -> CAAnimation {
-=======
     func evenAnimation(duration  duration: CFTimeInterval, deltaY: CGFloat, timingFunction: CAMediaTimingFunction) -> CAAnimation {
->>>>>>> f00845bf
         // Scale animation
         let scaleAnimation = CAKeyframeAnimation(keyPath: "transform.scale")
         
