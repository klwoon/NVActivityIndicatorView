--- conflicted
+++ resolved
@@ -18,11 +18,7 @@
         bigCircleWith(duration: duration, timingFunction: timingFunction, layer: layer, size: size, color: color)
     }
     
-<<<<<<< HEAD
-    func smallCircleWith(duration  duration: CFTimeInterval, timingFunction: CAMediaTimingFunction, layer: CALayer, size: CGSize, color: UIColor) {
-=======
     func smallCircleWith(duration duration: CFTimeInterval, timingFunction: CAMediaTimingFunction, layer: CALayer, size: CGSize, color: UIColor) {
->>>>>>> 1f084c81
         // Animation
         let animation = CAKeyframeAnimation(keyPath:"transform.scale")
         
@@ -46,11 +42,7 @@
         layer.addSublayer(circle)
     }
     
-<<<<<<< HEAD
-    func bigCircleWith(duration  duration: CFTimeInterval, timingFunction: CAMediaTimingFunction, layer: CALayer, size: CGSize, color: UIColor) {
-=======
     func bigCircleWith(duration duration: CFTimeInterval, timingFunction: CAMediaTimingFunction, layer: CALayer, size: CGSize, color: UIColor) {
->>>>>>> 1f084c81
         // Scale animation
         let scaleAnimation = CAKeyframeAnimation(keyPath:"transform.scale")
         
