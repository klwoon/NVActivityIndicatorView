//
//  NVActivityIndicatorAnimationBallZigZagDeflect.swift
//  NVActivityIndicatorViewDemo
//
//  Created by Nguyen Vinh on 7/23/15.
//  Copyright (c) 2015 Nguyen Vinh. All rights reserved.
//

import UIKit

class NVActivityIndicatorAnimationBallZigZagDeflect: NVActivityIndicatorAnimationDelegate {
    
    func setUpAnimationInLayer(layer: CALayer, size: CGSize, color: UIColor) {
        let circleSize: CGFloat = size.width / 5
        let duration: CFTimeInterval = 0.75
        let deltaX = size.width / 2 - circleSize / 2
        let deltaY = size.height / 2 - circleSize / 2
        let frame = CGRect(x: (layer.bounds.size.width - circleSize) / 2, y: (layer.bounds.size.height - circleSize) / 2, width: circleSize, height: circleSize)
        
        // Circle 1 animation
        let animation = CAKeyframeAnimation(keyPath:"transform")
        
        animation.keyTimes = [0.0, 0.33, 0.66, 1.0]
        animation.timingFunction = CAMediaTimingFunction(name: kCAMediaTimingFunctionLinear)
        
        animation.values = [NSValue(CATransform3D: CATransform3DMakeTranslation(0, 0, 0)),
            NSValue(CATransform3D: CATransform3DMakeTranslation(-deltaX, -deltaY, 0)),
            NSValue(CATransform3D: CATransform3DMakeTranslation(deltaX, -deltaY, 0)),
            NSValue(CATransform3D: CATransform3DMakeTranslation(0, 0, 0))]
        animation.duration = duration
        animation.repeatCount = HUGE
        animation.autoreverses = true
        animation.removedOnCompletion = false
        
        // Draw circle 1
        circleAt(frame: frame, layer: layer, size: CGSize(width: circleSize, height: circleSize), color: color, animation: animation)
        
        // Circle 2 animation
        animation.values = [NSValue(CATransform3D: CATransform3DMakeTranslation(0, 0, 0)),
            NSValue(CATransform3D: CATransform3DMakeTranslation(deltaX, deltaY, 0)),
            NSValue(CATransform3D: CATransform3DMakeTranslation(-deltaX, deltaY, 0)),
            NSValue(CATransform3D: CATransform3DMakeTranslation(0, 0, 0))]
        
        // Draw circle 2
        circleAt(frame: frame, layer: layer, size: CGSize(width: circleSize, height: circleSize), color: color, animation: animation)
    }
    
<<<<<<< HEAD
    func circleAt(frame  frame: CGRect, layer: CALayer, size: CGSize, color: UIColor, animation: CAAnimation) {
=======
    func circleAt(frame frame: CGRect, layer: CALayer, size: CGSize, color: UIColor, animation: CAAnimation) {
>>>>>>> 1f084c81
        let circle = NVActivityIndicatorShape.Circle.createLayerWith(size: size, color: color)
        
        circle.frame = frame
        circle.addAnimation(animation, forKey: "animation")
        layer.addSublayer(circle)
    }
}<|MERGE_RESOLUTION|>--- conflicted
+++ resolved
@@ -45,11 +45,7 @@
         circleAt(frame: frame, layer: layer, size: CGSize(width: circleSize, height: circleSize), color: color, animation: animation)
     }
     
-<<<<<<< HEAD
-    func circleAt(frame  frame: CGRect, layer: CALayer, size: CGSize, color: UIColor, animation: CAAnimation) {
-=======
     func circleAt(frame frame: CGRect, layer: CALayer, size: CGSize, color: UIColor, animation: CAAnimation) {
->>>>>>> 1f084c81
         let circle = NVActivityIndicatorShape.Circle.createLayerWith(size: size, color: color)
         
         circle.frame = frame
