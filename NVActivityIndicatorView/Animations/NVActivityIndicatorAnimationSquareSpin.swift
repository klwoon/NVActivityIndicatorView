--- conflicted
+++ resolved
@@ -41,11 +41,7 @@
         layer.addSublayer(square)
     }
     
-<<<<<<< HEAD
-    func createRotateXTransform(angle  angle: CGFloat) -> CATransform3D {
-=======
     func createRotateXTransform(angle angle: CGFloat) -> CATransform3D {
->>>>>>> 1f084c81
         var transform = CATransform3DMakeRotation(angle, 1, 0, 0)
         
         transform.m34 = CGFloat(-1) / 100
@@ -53,11 +49,7 @@
         return transform
     }
     
-<<<<<<< HEAD
-    func createRotateYTransform(angle  angle: CGFloat) -> CATransform3D {
-=======
     func createRotateYTransform(angle angle: CGFloat) -> CATransform3D {
->>>>>>> 1f084c81
         var transform = CATransform3DMakeRotation(angle, 0, 1, 0)
         
         transform.m34 = CGFloat(-1) / 100
