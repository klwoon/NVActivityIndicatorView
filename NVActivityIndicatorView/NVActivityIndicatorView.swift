--- conflicted
+++ resolved
@@ -361,12 +361,9 @@
     /// Default background color of UI blocker. Default value is UIColor(red: 0, green: 0, blue: 0, alpha: 0.5)
     public static var DEFAULT_BLOCKER_BACKGROUND_COLOR = UIColor(red: 0, green: 0, blue: 0, alpha: 0.5)
 
-<<<<<<< HEAD
     /// Default center of UI blocker. Default value is at a point with location (0,0)
     public static var DEFUALT_BLOCKER_CENTER: CGPoint? = CGPoint.zero
     
-=======
->>>>>>> 63a5d97f
     /// Animation type.
     public var type: NVActivityIndicatorType = NVActivityIndicatorView.DEFAULT_TYPE
 
